--- conflicted
+++ resolved
@@ -64,107 +64,8 @@
 	}
 
 	namespace Music {
-<<<<<<< HEAD
-		namespace {
-			Mix_Music*		current	= nullptr;
-			const Signal*	queued	= nullptr;
-		}
-
-		void update() {
-			if (!Mix_PlayingMusic()) {
-				current = nullptr;
-				if (queued) {
-					(*queued)();
-					queued = nullptr;
-				}
-			}
-		}
-
-		void stopMusic(size_t fadeOutTime = 0) {
-			if (fadeOutTime)
-				Mix_FadeOutMusic(fadeOutTime);
-			else
-				Mix_HaltMusic();
-		}
-
-		void pauseMusic() {
-			Mix_PauseMusic();
-		}
-
-		void resumeMusic() {
-			Mix_ResumeMusic();
-		}
-
-		void setVolume(signed char volume) {
-			Mix_VolumeMusic(volume);
-		}
-
-		signed char getVolume() {
-			return Mix_VolumeMusic(-1);
-		}
-
-		struct Music: public Base::Playable {
-			using Playable::Playable;
-
-			virtual ~Music() {destroy();}
-
-			void onCreate(String path) override {
-				source = Mix_LoadMUS(path.c_str());
-				if (!source)
-					throw std::runtime_error("Could not load file '" + path + "'!\n\n REASON: " + String(Mix_GetError()));
-			}
-
-			void onDestroy() override {
-				if (queued = &onQueue)
-					queued = nullptr;
-				if (Mix_PlayingMusic() && current == source)
-					Mix_HaltMusic();
-				Mix_FreeMusic(source);
-			}
-
-			void onUpdate() override {
-				if (current != source) return;
-			}
-
-			void play(int loops = 0, size_t fadeInTime = 0) {
-				if (!created) return;
-				this->loops		= loops;
-				current	= source;
-				if (fadeInTime)
-					Mix_FadeInMusic(source, loops, fadeInTime);
-				else
-					Mix_PlayMusic(source, loops);
-			}
-
-			void switchTo(size_t fadeOutTime, size_t fadeInTime) {
-				if (!created) return;
-				this->fadeInTime	= fadeInTime;
-				queueMusic();
-				stopMusic(fadeOutTime);
-			}
-
-			void switchTo(size_t fadeOutTime, size_t fadeInTime, int loops) {
-				if (!created) return;
-				this->fadeInTime	= fadeInTime;
-				this->loops			= loops;
-				queueMusic();
-				stopMusic(fadeOutTime);
-			}
-
-			void queueMusic() {
-				queued = &onQueue;
-			}
-
-			inline Mix_Music* getSource() {
-				return source;
-			}
-		private:
-			size_t	fadeInTime	= 0;
-			int		loops		= 0;
-=======
 		#include "gl_music.hpp"
 	}
->>>>>>> cd3017ef
 
 	namespace Sound {
 		#include "gl_sound.hpp"
